--- conflicted
+++ resolved
@@ -1172,12 +1172,6 @@
     @Override
     public boolean onKeyUp(int keyCode, KeyEvent event)
     {
-<<<<<<< HEAD
-        if (QtApplication.m_delegateObject != null  && QtApplication.onKeyUp != null)
-            return (Boolean) QtApplication.invokeDelegateMethod(QtApplication.onKeyUp, keyCode, event);
-        else
-            return super.onKeyUp(keyCode, event);
-=======
         try {
             if (QtApplication.m_delegateObject != null  && QtApplication.onKeyUp != null)
                 return (Boolean) QtApplication.invokeDelegateMethod(QtApplication.onKeyUp, keyCode, event);
@@ -1188,7 +1182,6 @@
         }
 
         return false;
->>>>>>> 4509a79c
     }
     public boolean super_onKeyUp(int keyCode, KeyEvent event)
     {
