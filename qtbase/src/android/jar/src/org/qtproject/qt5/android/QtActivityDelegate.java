--- conflicted
+++ resolved
@@ -388,13 +388,17 @@
         m_imm.updateSelection(m_editText, selStart, selEnd, candidatesStart, candidatesEnd);
     }
 
-    public boolean setActivity(Activity activity, ClassLoader classLoader, Bundle loaderParams)
-    {
-        if (m_activity == activity)
-            return true;
+    public boolean loadApplication(Activity activity, ClassLoader classLoader, Bundle loaderParams)
+    {
+        /// check parameters integrity
+        if (!loaderParams.containsKey(NATIVE_LIBRARIES_KEY)
+                || !loaderParams.containsKey(BUNDLED_LIBRARIES_KEY)
+                || !loaderParams.containsKey(ENVIRONMENT_VARIABLES_KEY)) {
+            return false;
+        }
 
         m_activity = activity;
-
+        setActionBarVisibility(false);
         QtNative.setActivity(m_activity, this);
         QtNative.setClassLoader(classLoader);
         if (loaderParams.containsKey(STATIC_INIT_CLASSES_KEY)) {
@@ -412,6 +416,18 @@
                     e.printStackTrace();
                 }
             }
+        }
+        QtNative.loadQtLibraries(loaderParams.getStringArrayList(NATIVE_LIBRARIES_KEY));
+        ArrayList<String> libraries = loaderParams.getStringArrayList(BUNDLED_LIBRARIES_KEY);
+        QtNative.loadBundledLibraries(libraries, QtNativeLibrariesDir.nativeLibrariesDir(m_activity));
+        m_mainLib = loaderParams.getString(MAIN_LIBRARY_KEY);
+        // older apps provide the main library as the last bundled library; look for this if the main library isn't provided
+        if (null == m_mainLib && libraries.size() > 0)
+            m_mainLib = libraries.get(libraries.size() - 1);
+
+        if (loaderParams.containsKey(EXTRACT_STYLE_KEY)) {
+            String path = loaderParams.getString(EXTRACT_STYLE_KEY);
+            new ExtractStyle(m_activity, path);
         }
 
         try {
@@ -428,36 +444,6 @@
             return false;
         }
 
-        return true;
-    }
-
-    public boolean loadApplication(Activity activity, ClassLoader classLoader, Bundle loaderParams)
-    {
-        /// check parameters integrity
-        if (!loaderParams.containsKey(NATIVE_LIBRARIES_KEY)
-                || !loaderParams.containsKey(BUNDLED_LIBRARIES_KEY)
-                || !loaderParams.containsKey(ENVIRONMENT_VARIABLES_KEY)) {
-            return false;
-        }
-
-        if (!setActivity(activity, classLoader, loaderParams))
-            return false;
-
-        setActionBarVisibility(false);
-
-        QtNative.loadQtLibraries(loaderParams.getStringArrayList(NATIVE_LIBRARIES_KEY));
-        ArrayList<String> libraries = loaderParams.getStringArrayList(BUNDLED_LIBRARIES_KEY);
-        QtNative.loadBundledLibraries(libraries, QtNativeLibrariesDir.nativeLibrariesDir(m_activity));
-        m_mainLib = loaderParams.getString(MAIN_LIBRARY_KEY);
-        // older apps provide the main library as the last bundled library; look for this if the main library isn't provided
-        if (null == m_mainLib && libraries.size() > 0)
-            m_mainLib = libraries.get(libraries.size() - 1);
-
-        if (loaderParams.containsKey(EXTRACT_STYLE_KEY)) {
-            String path = loaderParams.getString(EXTRACT_STYLE_KEY);
-            new ExtractStyle(m_activity, path);
-        }
-
         int necessitasApiLevel = 1;
         if (loaderParams.containsKey(NECESSITAS_API_LEVEL_KEY))
             necessitasApiLevel = loaderParams.getInt(NECESSITAS_API_LEVEL_KEY);
@@ -473,7 +459,7 @@
         else
             additionalEnvironmentVariables += "\tQT_ANDROID_FONTS=Roboto;Droid Sans;Droid Sans Fallback";
 
-        additionalEnvironmentVariables += getAppIconSize(m_activity);
+        additionalEnvironmentVariables += getAppIconSize(activity);
 
         if (m_environmentVariables != null && m_environmentVariables.length() > 0)
             m_environmentVariables = additionalEnvironmentVariables + "\t" + m_environmentVariables;
@@ -870,7 +856,6 @@
 
     public void onPause()
     {
-        QtNative.setActivityPaused(true);
         QtNative.updateApplicationState(ApplicationInactive);
     }
 
@@ -883,16 +868,9 @@
             while (itr.hasNext())
                 m_activity.runOnUiThread(itr.next());
 
-<<<<<<< HEAD
-            QtNative.clearLostActions();
-            QtNative.setActivityPaused(false);
-            if (m_started) {
-                QtNative.updateApplicationState(ApplicationActive);
-=======
             QtNative.updateApplicationState(ApplicationActive);
             if (m_started) {
                 QtNative.clearLostActions();
->>>>>>> 804666cc
                 QtNative.updateWindow();
                 updateFullScreen(); // Suspending the app clears the immersive mode, so we need to set it again.
             }
