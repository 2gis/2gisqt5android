--- conflicted
+++ resolved
@@ -92,7 +92,6 @@
 inline static jclass loadClass(const QByteArray &className, JNIEnv *env, bool binEncoded = false)
 {
     const QByteArray &binEncClassName = binEncoded ? className : toBinaryEncClassName(className);
-
     bool isCached = false;
     jclass clazz = getCachedClass(binEncClassName, &isCached);
     if (clazz != 0 || isCached)
@@ -121,6 +120,7 @@
     return clazz;
 }
 
+
 typedef QHash<QString, jmethodID> JMethodIDHash;
 Q_GLOBAL_STATIC(JMethodIDHash, cachedMethodID)
 Q_GLOBAL_STATIC(QReadWriteLock, cachedMethodIDLock)
@@ -139,7 +139,6 @@
 
     return id;
 }
-
 static jmethodID getCachedMethodID(JNIEnv *env,
                                    jclass clazz,
                                    const QByteArray &className,
@@ -191,7 +190,6 @@
 
     return id;
 }
-
 static jfieldID getCachedFieldID(JNIEnv *env,
                                  jclass clazz,
                                  const QByteArray &className,
@@ -250,14 +248,10 @@
         JavaVMAttachArgs args = { JNI_VERSION_1_6, qJniThreadName, Q_NULLPTR };
         if (vm->AttachCurrentThread(&jniEnv, &args) != JNI_OK)
             return;
-<<<<<<< HEAD
-        if (!jniEnvTLS->hasLocalData())
-=======
-
         if (!jniEnvTLS->hasLocalData()) // If we attached the thread we own it.
->>>>>>> 804666cc
             jniEnvTLS->setLocalData(new QJNIEnvironmentPrivateTLS);
     }
+
 }
 
 JNIEnv *QJNIEnvironmentPrivate::operator->()
