--- conflicted
+++ resolved
@@ -460,17 +460,10 @@
     qt_application_thread_id = QThread::currentThreadId();
 #  endif
 
-<<<<<<< HEAD
     QThread *cur = QThread::currentThread(); // note: this may end up setting theMainThread!
+#  if !defined(Q_OS_ANDROID)
     if (cur != theMainThread)
-=======
-    // note: this call to QThread::currentThread() may end up setting theMainThread!
-#  if !defined(Q_OS_ANDROID)
-    if (QThread::currentThread() != theMainThread)
->>>>>>> fa5a40be
         qWarning("WARNING: QApplication was not created in the main() thread.");
-#  else
-    QThread::currentThread();
 #  endif
 
 #endif
