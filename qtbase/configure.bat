--- conflicted
+++ resolved
@@ -34,12 +34,8 @@
 @echo off
 set QTSRC=%~dp0
 set QTDIR=%CD%
-<<<<<<< HEAD
 
-if not exist %QTSRC%.gitignore goto sconf
-=======
 rem if not exist %QTSRC%.gitignore goto sconf
->>>>>>> fa5a40be
 echo Please wait while bootstrapping configure ...
 
 for %%C in (cl.exe icl.exe g++.exe perl.exe jom.exe) do set %%C=%%~$PATH:C
